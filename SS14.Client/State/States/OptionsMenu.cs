--- conflicted
+++ resolved
@@ -130,9 +130,6 @@
             _btnApply.Update(0);
             _btnBack.Position = new Vector2i(_btnApply.Position.X - (_btnBack.ClientArea.Width + OPTION_PADDING), _btnApply.Position.Y);
             _btnBack.Update(0);
-
-
-            UserInterfaceManager.Update(0);
         }
 
         private void PopulateAvailableVideoModes()
@@ -207,7 +204,7 @@
             }
 
             _chkFullscreen.Value = ConfigurationManager.GetFullscreen();
-            UserInterfaceManager.Update(e.FrameDeltaTime);
+            UserInterfaceManager.Update(e);
         }
 
         #endregion
@@ -325,50 +322,5 @@
         {
             StateManager.RequestStateChange<MainScreen>();
         }
-<<<<<<< HEAD
-=======
-
-        private void _connectbtt_Clicked(Label sender, MouseButtonEventArgs e)
-        {
-        }
-
-        private void _connecttxt_OnSubmit(string text)
-        {
-        }
-
-        #region Startup, Shutdown, Update
-
-        public void Startup()
-        {
-            NetworkManager.Disconnect();
-            UserInterfaceManager.AddComponent(_btnMainMenu);
-            UserInterfaceManager.AddComponent(_lstResolution);
-            UserInterfaceManager.AddComponent(_chkFullscreen);
-            UserInterfaceManager.AddComponent(_chkVsync);
-            UserInterfaceManager.AddComponent(_lblFullscreen);
-            UserInterfaceManager.AddComponent(_lblVsync);
-            UserInterfaceManager.AddComponent(_btnApply);
-        }
-
-
-        public void Shutdown()
-        {
-            UserInterfaceManager.RemoveComponent(_btnMainMenu);
-            UserInterfaceManager.RemoveComponent(_lstResolution);
-            UserInterfaceManager.RemoveComponent(_chkFullscreen);
-            UserInterfaceManager.RemoveComponent(_chkVsync);
-            UserInterfaceManager.RemoveComponent(_lblFullscreen);
-            UserInterfaceManager.RemoveComponent(_lblVsync);
-            UserInterfaceManager.RemoveComponent(_btnApply);
-        }
-
-        public void Update(FrameEventArgs e)
-        {
-            _chkFullscreen.Value = ConfigurationManager.GetFullscreen();
-            UserInterfaceManager.Update(e);
-        }
-
-        #endregion
->>>>>>> 006cd5c6
     }
 }